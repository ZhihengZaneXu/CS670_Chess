--- conflicted
+++ resolved
@@ -465,11 +465,7 @@
             from expert import ChessExpert
 
             # Use a very low skill level and depth for faster training
-<<<<<<< HEAD
             stockfish_opponent = ChessExpert(skill_level=20, depth=15)
-=======
-            stockfish_opponent = ChessExpert(skill_level=0, depth=1)
->>>>>>> 1866126a
             print(f"Created Stockfish opponent with depth {stockfish_depth}")
         except (ImportError, Exception) as e:
             print(f"Could not initialize Stockfish opponent: {e}")
